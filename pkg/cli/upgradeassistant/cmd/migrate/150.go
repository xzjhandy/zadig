--- conflicted
+++ resolved
@@ -37,12 +37,8 @@
 // use preset rules as patterns: {"image": "repository", "tag": "tag"}, {"image": "image"}
 func V140ToV150() error {
 	log.Info("Migrating data from 1.4.0 to 1.5.0")
-<<<<<<< HEAD
 
 	products, err := commonrepo.NewProductColl().List(&commonrepo.ProductListOptions{
-=======
-	products, err := mongodb.NewProductColl().List(&mongodb.ProductListOptions{
->>>>>>> 54911ccc
 		ExcludeStatus: setting.ProductStatusDeleting,
 		Source:        setting.SourceFromHelm,
 	})
