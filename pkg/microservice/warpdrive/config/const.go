--- conflicted
+++ resolved
@@ -19,26 +19,9 @@
 type TaskType string
 
 const (
-<<<<<<< HEAD
-	TaskPipeline       TaskType = "pipeline"
-	TaskBuild          TaskType = "buildv2"
-	TaskBuildV3        TaskType = "buildv3"
-	TaskArtifactDeploy TaskType = "artifact_deploy"
-	TaskJenkinsBuild   TaskType = "jenkins_build"
-	TaskArtifact       TaskType = "artifact"
-	TaskDeploy         TaskType = "deploy"
-	TaskTestingV2      TaskType = "testingv2"
-	TaskDistributeToS3 TaskType = "distribute2kodo"
-	TaskReleaseImage   TaskType = "release_image"
-	TaskJira           TaskType = "jira"
-	TaskDockerBuild    TaskType = "docker_build"
-	TaskSecurity       TaskType = "security"
-	TaskResetImage     TaskType = "reset_image"
-	TaskDistribute     TaskType = "distribute"
-	TaskTrigger        TaskType = "trigger"
-=======
 	TaskPipeline        TaskType = "pipeline"
 	TaskBuild           TaskType = "buildv2"
+	TaskBuildV3         TaskType = "buildv3"
 	TaskArtifactDeploy  TaskType = "artifact_deploy"
 	TaskJenkinsBuild    TaskType = "jenkins_build"
 	TaskArtifact        TaskType = "artifact"
@@ -51,8 +34,8 @@
 	TaskSecurity        TaskType = "security"
 	TaskResetImage      TaskType = "reset_image"
 	TaskDistribute      TaskType = "distribute"
+	TaskTrigger         TaskType = "trigger"
 	TaskArtifactPackage TaskType = "artifact_package"
->>>>>>> e82cfcf4
 )
 
 type Status string
@@ -85,13 +68,10 @@
 	TestType PipelineType = "test"
 	// ServiceType pipeline
 	ServiceType PipelineType = "service"
-<<<<<<< HEAD
 	// workflowTypeV3 服务
 	WorkflowTypeV3 PipelineType = "workflow_v3"
-=======
 	// ArtifactType artifact build
 	ArtifactType PipelineType = "artifact"
->>>>>>> e82cfcf4
 )
 
 type NotifyType int
