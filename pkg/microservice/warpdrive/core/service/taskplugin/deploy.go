--- conflicted
+++ resolved
@@ -366,17 +366,6 @@
 		)
 
 		rcsList := make([]ResourceComponentSet, 0)
-<<<<<<< HEAD
-		deployments, errListDeploy := getter.ListDeployments(p.Task.Namespace, nil, p.kubeClient)
-		if errListDeploy != nil {
-			p.Log.Errorf("failed to list deployments in namespace %s, productName %s, err %s", p.Task.Namespace, p.Task.ProductName, errListDeploy)
-		} else {
-			rcsList = append(rcsList, RcsListFromDeployments(deployments)...)
-		}
-		statefulSets, errListSts := getter.ListStatefulSets(p.Task.Namespace, nil, p.kubeClient)
-		if errListSts != nil {
-			p.Log.Errorf("failed to list statefulsets in namespace %s, productName %s, err %s", p.Task.Namespace, p.Task.ProductName, errListSts)
-=======
 		deployments, errFindDeploy := getter.ListDeployments(p.Task.Namespace, nil, p.kubeClient)
 		if errFindDeploy != nil {
 			p.Log.Errorf("failed to list deployments in namespace %s, productName %s, err %s", p.Task.Namespace, p.Task.ProductName, errFindDeploy)
@@ -386,7 +375,6 @@
 		statefulSets, errFindSts := getter.ListStatefulSets(p.Task.Namespace, nil, p.kubeClient)
 		if errFindSts != nil {
 			p.Log.Errorf("failed to list statefulsets in namespace %s, productName %s, err %s", p.Task.Namespace, p.Task.ProductName, errFindSts)
->>>>>>> 3b748476
 		} else {
 			rcsList = append(rcsList, RcsListFromStatefulSets(statefulSets)...)
 		}
