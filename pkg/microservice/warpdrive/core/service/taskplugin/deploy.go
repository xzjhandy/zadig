--- conflicted
+++ resolved
@@ -19,7 +19,6 @@
 import (
 	"context"
 	"fmt"
-	"os"
 	"path/filepath"
 	"regexp"
 	"strings"
@@ -434,34 +433,6 @@
 			}
 		}
 
-		//task执行时候 product.service.revision 可能已经更新，需要使用当前环境中的service.revision
-		path, errDownload := p.downloadService(pipelineTask.ProductName, p.Task.ServiceName,
-			pipelineTask.StorageURI, serviceRevisionInProduct)
-		if errDownload != nil {
-			p.Log.Warnf("failed to get chart of revision: %d for service: %s, use latest version",
-				serviceRevisionInProduct, p.Task.ServiceName)
-			path, errDownload = p.downloadService(pipelineTask.ProductName, p.Task.ServiceName,
-				pipelineTask.StorageURI, 0)
-			if errDownload != nil {
-				err = errors.WithMessagef(
-					errDownload,
-					"failed to download service %s/%s",
-					p.Task.Namespace, p.Task.ServiceName)
-				_ = os.Remove(path)
-				return
-			}
-		}
-
-		chartPath, err = fs.RelativeToCurrentPath(path)
-		if err != nil {
-			err = errors.WithMessagef(
-				err,
-				"failed to get relative path %s",
-				servicePath,
-			)
-			return
-		}
-
 		if renderChart == nil {
 			err = errors.Errorf("failed to update container image in %s/%s，chart not found",
 				p.Task.Namespace, p.Task.ServiceName)
@@ -634,8 +605,6 @@
 func (p *DeployTaskPlugin) downloadService(productName, serviceName, storageURI string, revision int64) (string, error) {
 	logger := p.Log
 
-<<<<<<< HEAD
-=======
 	fileName := serviceName
 	if revision > 0 {
 		fileName = fmt.Sprintf("%s-%d", serviceName, revision)
@@ -652,46 +621,16 @@
 		return tarFilePath, nil
 	}
 
->>>>>>> 9e9b0a45
 	s3Storage, err := s3.NewS3StorageFromEncryptedURI(storageURI)
 	if err != nil {
 		return "", err
 	}
 
-<<<<<<< HEAD
-	fileName := serviceName
-	if revision > 0 {
-		fileName = fmt.Sprintf("%s-%d", serviceName, revision)
-	}
-	tarball := fmt.Sprintf("%s.tar.gz", fileName)
-	localBase := configbase.LocalServicePath(productName, serviceName)
-	tarFilePath := filepath.Join(localBase, tarball)
-
-	exists, err := fsutil.FileExists(tarFilePath)
-	if err != nil {
-		return "", err
-	}
-	if exists {
-		return tarFilePath, nil
-	}
-
-=======
->>>>>>> 9e9b0a45
 	s3Storage.Subfolder = filepath.Join(s3Storage.Subfolder, configbase.ObjectStorageServicePath(productName, serviceName))
 	forcedPathStyle := true
 	if s3Storage.Provider == setting.ProviderSourceAli {
 		forcedPathStyle = false
 	}
-<<<<<<< HEAD
-	s3Client, err1 := s3tool.NewClient(s3Storage.Endpoint, s3Storage.Ak, s3Storage.Sk, s3Storage.Insecure, forcedPathStyle)
-	if err1 != nil {
-		p.Log.Errorf("failed to create s3 client, err: %+v", err1)
-		return "", err1
-	}
-	if err = s3Client.Download(s3Storage.Bucket, s3Storage.GetObjectPath(tarball), tarFilePath); err != nil {
-		logger.Errorf("Failed to download file from s3, err: %s", err)
-		_ = os.Remove(tarFilePath)
-=======
 	s3Client, err := s3tool.NewClient(s3Storage.Endpoint, s3Storage.Ak, s3Storage.Sk, s3Storage.Insecure, forcedPathStyle)
 	if err != nil {
 		p.Log.Errorf("failed to create s3 client, err: %s", err)
@@ -699,7 +638,6 @@
 	}
 	if err = s3Client.Download(s3Storage.Bucket, s3Storage.GetObjectPath(tarball), tarFilePath); err != nil {
 		logger.Errorf("failed to download file from s3, err: %s", err)
->>>>>>> 9e9b0a45
 		return "", err
 	}
 
@@ -710,10 +648,7 @@
 	if !exists {
 		return "", fmt.Errorf("file %s on s3 not found", s3Storage.GetObjectPath(tarball))
 	}
-<<<<<<< HEAD
-=======
-
->>>>>>> 9e9b0a45
+
 	return tarFilePath, nil
 }
 
