--- conflicted
+++ resolved
@@ -594,27 +594,8 @@
 	if imagePathSpec == nil {
 		return "", errors.New("image path parse info is nil")
 	}
-<<<<<<< HEAD
-	flatMap, err := converter.Flatten(valuesMap)
-	if err != nil {
-		return "", err
-	}
-	foundResult, err := yamlutil.SearchByPattern(flatMap, []map[string]string{{
-		"repo":  imagePathSpec.RepoPath,
-		"image": imagePathSpec.ImagePath,
-		"tag":   imagePathSpec.TagPath,
-	}})
-	if err != nil {
-		return "", err
-	}
-	if len(foundResult) != 1 {
-		return "", errors.New("can't parse image ptah")
-	}
-	replaceValuesMap, err := assignImageData(imageUri, foundResult[0])
-=======
 	getValidMatchData := getValidMatchData(imagePathSpec)
 	replaceValuesMap, err := assignImageData(imageUri, getValidMatchData)
->>>>>>> 4483e5dd
 	if err != nil {
 		return "", err
 	}
