--- conflicted
+++ resolved
@@ -113,11 +113,8 @@
 	StorageBucket   string        `yaml:"storage_bucket"`
 	StorageProvider int8          `yaml:"storage_provider"`
 	ArtifactInfo    *ArtifactInfo `yaml:"artifact_info"`
-<<<<<<< HEAD
 	ArtifactPath    string        `yaml:"artifact_path"`
-=======
 	AesKey          string        `yaml:"aes_key"`
->>>>>>> e82cfcf4
 }
 
 type ArtifactInfo struct {
