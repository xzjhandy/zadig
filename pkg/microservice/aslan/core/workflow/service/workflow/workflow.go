--- conflicted
+++ resolved
@@ -117,18 +117,9 @@
 	}
 
 	// 云主机场景不创建ops工作流
-<<<<<<< HEAD
-	if productTmpl.ProductFeature != nil && productTmpl.ProductFeature.BasicFacility == "cloud_host" {
+	if productTmpl.ProductFeature != nil && productTmpl.ProductFeature.CreateEnvType == setting.SourceFromExternal {
 		createArgs.clear()
 		createArgs.addWorkflowArg("dev", true, false)
-		createArgs.addWorkflowArg("qa", true, false)
-	} else if productTmpl.ProductFeature != nil && productTmpl.ProductFeature.CreateEnvType == setting.SourceFromExternal {
-		createArgs.clear()
-		createArgs.addWorkflowArg("dev", true, false)
-=======
-	if productTmpl.ProductFeature != nil && productTmpl.ProductFeature.CreateEnvType == setting.SourceFromExternal {
-		workflowNames = []string{productName + "-workflow-dev"}
->>>>>>> 43e189d5
 	}
 
 	workflowSlice := sets.NewString()
