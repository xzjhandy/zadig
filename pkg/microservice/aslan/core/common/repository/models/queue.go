--- conflicted
+++ resolved
@@ -137,13 +137,10 @@
 	ResetCache         bool               `json:"reset_cache"`
 	JenkinsBuildConfig JenkinsBuildConfig `json:"jenkins_build_config"`
 	PrivateKeys        []*PrivateKey      `json:"private_keys"`
-<<<<<<< HEAD
 	K8SClusters        []*K8SClusterResp  `json:"k8s_clusters"`
-=======
 
 	// RegistryID is the id of product registry
 	RegistryID string `json:"registry_id"`
->>>>>>> 1d6f5ba7
 }
 
 type AslanConfig struct {
