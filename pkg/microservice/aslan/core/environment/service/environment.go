--- conflicted
+++ resolved
@@ -1226,15 +1226,6 @@
 		rendersetMap[singleData.ServiceName] = singleData.ValuesYaml
 	}
 
-<<<<<<< HEAD
-	// for old data, preset rules should be capable
-	patterns := []map[string]string{
-		{"image": "image.repository", "tag": "image.tag"},
-		{"image": "image"},
-	}
-
-=======
->>>>>>> 4483e5dd
 	fillHappen := false
 
 	// fill the parse info
