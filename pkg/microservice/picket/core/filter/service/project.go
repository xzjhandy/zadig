--- conflicted
+++ resolved
@@ -12,29 +12,18 @@
 	"github.com/koderover/zadig/pkg/microservice/picket/client/opa"
 	"github.com/koderover/zadig/pkg/setting"
 	"github.com/koderover/zadig/pkg/shared/client/policy"
-<<<<<<< HEAD
-=======
 	"github.com/koderover/zadig/pkg/tool/log"
->>>>>>> c9db56a0
 )
 
 type allowedProjectsData struct {
 	Result []string `json:"result"`
 }
 
-<<<<<<< HEAD
-func CreateProject(header http.Header, body []byte, projectName string, public bool, logger *zap.SugaredLogger) ([]byte, error) {
-	// role binding
-	roleBindingName := fmt.Sprintf(setting.RoleBindingNameFmt, "*", setting.ReadOnly, projectName)
-	if public {
-		if err := policy.NewDefault().CreateRoleBinding(projectName, &policy.RoleBinding{
-=======
 func CreateProject(header http.Header, body []byte, qs url.Values, projectName string, public bool, logger *zap.SugaredLogger) ([]byte, error) {
 	// role binding
 	roleBindingName := fmt.Sprintf(setting.RoleBindingNameFmt, "*", setting.ReadOnly, projectName)
 	if public {
 		if err := policy.NewDefault().CreateOrUpdateRoleBinding(projectName, &policy.RoleBinding{
->>>>>>> c9db56a0
 			Name:   roleBindingName,
 			UID:    "*",
 			Role:   string(setting.ReadOnly),
@@ -45,19 +34,11 @@
 		}
 	}
 
-<<<<<<< HEAD
-	res, err := aslan.New().CreateProject(header, body)
-	if err != nil {
-		logger.Errorf("Failed to create project %s, err: %s", projectName, err)
-		if err1 := policy.NewDefault().DeleteRoleBinding(roleBindingName, projectName); err1 != nil {
-			logger.Warnf("Failed to delete role binding, err: %s", err1)
-=======
 	res, err := aslan.New().CreateProject(header, qs, body)
 	if err != nil {
 		logger.Errorf("Failed to create project %s, err: %s", projectName, err)
 		if err1 := policy.NewDefault().DeleteRoleBinding(roleBindingName, projectName); err1 != nil {
 			logger.Errorf("Failed to delete role binding, err: %s", err1)
->>>>>>> c9db56a0
 		}
 
 		return nil, err
@@ -66,8 +47,6 @@
 	return res, nil
 }
 
-<<<<<<< HEAD
-=======
 func UpdateProject(header http.Header, qs url.Values, body []byte, projectName string, public bool, logger *zap.SugaredLogger) ([]byte, error) {
 	// role binding
 	roleBindingName := fmt.Sprintf(setting.RoleBindingNameFmt, "*", setting.ReadOnly, projectName)
@@ -97,7 +76,6 @@
 	return res, nil
 }
 
->>>>>>> c9db56a0
 func ListProjects(header http.Header, qs url.Values, logger *zap.SugaredLogger) ([]byte, error) {
 	names, err := getVisibleProjects(header, logger)
 	if err != nil {
