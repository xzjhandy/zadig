--- conflicted
+++ resolved
@@ -1,16 +1,9 @@
 package config
 
 const (
-<<<<<<< HEAD
 	ENVMysqlDexDB = "MYSQL_DEX_DB"
-=======
-	ENVDexMysqlDB       = "DEX_MYSQL_DB"
-	ENVDexMysqlHost     = "DEX_MYSQL_HOST"
-	ENVDexMysqlUser     = "DEX_MYSQL_USER"
-	ENVDexMysqlPassword = "DEX_MYSQL_PASSWORD"
 )
 
 const (
 	FeatureFlag = "features"
->>>>>>> 13536ad0
 )